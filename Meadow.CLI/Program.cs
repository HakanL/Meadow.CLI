--- conflicted
+++ resolved
@@ -5,6 +5,7 @@
 using System.IO;
 using System.Threading.Tasks;
 using Meadow.CLI;
+using System.Linq;
 
 namespace MeadowCLI
 {
@@ -150,127 +151,83 @@
                     return CompletionBehavior.RequestFailed;
                 }
 
-<<<<<<< HEAD
                 try
                 {
-                    if (options.WriteFile)
-                    {
-                        if (string.IsNullOrEmpty(options.FileName))
-                        {
-                            Console.WriteLine($"option --WriteFile also requires option --File (the local file you wish to write)");
-                        }
-                        else if (!File.Exists(options.FileName))
-                        {
-                            Console.WriteLine($"Cannot find {options.FileName}");
+                    if (options.WriteFile.Any())
+                    {
+                        string[] parameters = options.WriteFile.ToArray();
+
+                        string[] files = parameters[0].Split(',', StringSplitOptions.RemoveEmptyEntries | StringSplitOptions.TrimEntries);
+                        string[] targetFileNames;
+
+                        if (parameters.Length == 1)
+                        {
+                            targetFileNames = new string[files.Length];
                         }
                         else
                         {
-                            if (string.IsNullOrEmpty(options.TargetFileName))
+                            targetFileNames = parameters[1].Split(',', StringSplitOptions.RemoveEmptyEntries | StringSplitOptions.TrimEntries);
+                        }
+
+                        if (files.Length != targetFileNames.Length)
+                        {
+                            Console.WriteLine($"Number of files to write ({files.Length}) does not match the number of target file names ({targetFileNames.Length}).");
+                        }
+                        else
+                        {
+                            for (int i = 0; i < files.Length; i++)
                             {
-=======
-            try
-            {
-                if (options.WriteFile.Any<string>())
-                {
-                    string[] parameters = options.WriteFile.ToArray<string>();
-
-                    string[] files = parameters[0].Split(',');
-                    string[] targetFileNames;
-                    
-                    if (parameters.Length == 1)
-                    {
-                        targetFileNames = new string[files.Length];
-                    }
-                    else
-                    {
-                        targetFileNames = parameters[1].Split(',');
-                    }
-                    
-                    if (files.Length != targetFileNames.Length)
-                    {
-                        Console.WriteLine($"Number of files to write ({files.Length}) does not match the number of target file names ({targetFileNames.Length}).");
-                    }
-                    else
-                    {
-                        for (int i = 0; i < files.Length; i++)
-                        {
-                            string targetFileName = targetFileNames[i];
-
-                            if (String.IsNullOrEmpty(targetFileName))
-                            {
-                                targetFileName = null;
-                            }
-                            
-                            if (!File.Exists(files[i]))
-                            {
-                                Console.WriteLine($"Cannot find {files[i]}");
-                            }
-                            else
-                            {
-                                if (string.IsNullOrEmpty(targetFileName))
+                                string targetFileName = targetFileNames[i];
+
+                                if (String.IsNullOrEmpty(targetFileName))
                                 {
->>>>>>> bc12868a
-#if USE_PARTITIONS
-                                    Console.WriteLine($"Writing {files[i]} to partition {options.Partition}");
-#else
-<<<<<<< HEAD
-                                Console.WriteLine($"Writing {options.FileName}");
-#endif
-                            }
-                            else
-                            {
-=======
-                                    Console.WriteLine($"Writing {files[i]}");
-#endif
+                                    targetFileName = null;
+                                }
+
+                                if (!File.Exists(files[i]))
+                                {
+                                    Console.WriteLine($"Cannot find {files[i]}");
                                 }
                                 else
                                 {
->>>>>>> bc12868a
-#if USE_PARTITIONS
-                                    Console.WriteLine($"Writing {files[i]} as {targetFileName} to partition {options.Partition}");
-#else
-<<<<<<< HEAD
-                                Console.WriteLine($"Writing {options.FileName} as {options.TargetFileName}");
-#endif
+                                    if (string.IsNullOrEmpty(targetFileName))
+                                    {
+#if USE_PARTITIONS
+                                        Console.WriteLine($"Writing {files[i]} to partition {options.Partition}");
+#else
+                                        Console.WriteLine($"Writing {files[i]}");
+#endif
+                                    }
+                                    else
+                                    {
+#if USE_PARTITIONS
+                                        Console.WriteLine($"Writing {files[i]} as {targetFileName} to partition {options.Partition}");
+#else
+                                        Console.WriteLine($"Writing {files[i]} as {targetFileName}");
+#endif
+                                    }
+
+                                    await MeadowFileManager.WriteFileToFlash(device, files[i], targetFileName, options.Partition).ConfigureAwait(false);
+                                }
                             }
-
-                            await MeadowFileManager.WriteFileToFlash(device, options.FileName, options.TargetFileName, options.Partition).ConfigureAwait(false); ;
-                        }
-                    }
-                    else if (options.DeleteFile)
-                    {
-                        if (string.IsNullOrEmpty(options.TargetFileName))
-                        {
-                            Console.WriteLine($"option --DeleteFile also requires option --TargetFileName (the file you wish to delete)");
-                        }
-                        else
-=======
-                                    Console.WriteLine($"Writing {files[i]} as {targetFileName}");
-#endif
-                                }
-
-                                await MeadowFileManager.WriteFileToFlash(MeadowDeviceManager.CurrentDevice, files[i], targetFileName, options.Partition).ConfigureAwait(false);
+                        }
+                    }
+                    else if (options.DeleteFile.Any())
+                    {
+                        string[] parameters = options.DeleteFile.ToArray();
+                        string[] files = parameters[0].Split(',', StringSplitOptions.RemoveEmptyEntries | StringSplitOptions.TrimEntries);
+
+                        foreach (string file in files)
+                        {
+                            if (!String.IsNullOrEmpty(file))
+                            {
+#if USE_PARTITIONS
+                                Console.WriteLine($"Deleting {file} from partion {options.Partition}");
+#else
+                                Console.WriteLine($"Deleting {file}");
+#endif
+                                await MeadowFileManager.DeleteFile(device, file, options.Partition);
                             }
-                        }
-                    }
-                }
-                else if (options.DeleteFile.Any<string>())
-                {
-                    string[] parameters = options.DeleteFile.ToArray<string>();
-                    string[] files = parameters[0].Split(',');
-
-                    foreach (string file in files)
-                    {
-                        if (!String.IsNullOrEmpty(file))
->>>>>>> bc12868a
-                        {
-#if USE_PARTITIONS
-                            Console.WriteLine($"Deleting {file} from partion {options.Partition}");
-#else
-<<<<<<< HEAD
-                            Console.WriteLine($"Deleting {options.FileName}");
-#endif
-                            await MeadowFileManager.DeleteFile(device, options.TargetFileName, options.Partition);
                         }
                     }
                     else if (options.EraseFlash)
@@ -290,53 +247,18 @@
                     }
                     else if (options.MountFileSystem)
                     {
-=======
-                            Console.WriteLine($"Deleting {file}");
-#endif
-                            await MeadowFileManager.DeleteFile(MeadowDeviceManager.CurrentDevice, file, options.Partition);
-                        }
-                    }
-                }
-                else if (options.EraseFlash)
-                {
-                    Console.WriteLine("Erasing flash");
-                    await MeadowFileManager.EraseFlash(MeadowDeviceManager.CurrentDevice);
-                }
-                else if (options.VerifyErasedFlash)
-                {
-                    Console.WriteLine("Verifying flash is erased");
-                    await MeadowFileManager.VerifyErasedFlash(MeadowDeviceManager.CurrentDevice);
-                }
-                else if (options.PartitionFileSystem)
-                {
-                    Console.WriteLine($"Partioning file system into {options.NumberOfPartitions} partition(s)");
-                    await MeadowFileManager.PartitionFileSystem(MeadowDeviceManager.CurrentDevice, options.NumberOfPartitions);
-                }
-                else if (options.MountFileSystem)
-                {
->>>>>>> bc12868a
-#if USE_PARTITIONS
-                    Console.WriteLine($"Mounting partition {options.Partition}");
-#else
-<<<<<<< HEAD
+#if USE_PARTITIONS
+                        Console.WriteLine($"Mounting partition {options.Partition}");
+#else
                         Console.WriteLine("Mounting file system");
 #endif
                         await MeadowFileManager.MountFileSystem(device, options.Partition);
                     }
                     else if (options.InitFileSystem)
                     {
-=======
-                    Console.WriteLine("Mounting file system");
-#endif
-                    await MeadowFileManager.MountFileSystem(MeadowDeviceManager.CurrentDevice, options.Partition);
-                }
-                else if (options.InitFileSystem)
-                {
->>>>>>> bc12868a
-#if USE_PARTITIONS
-                    Console.WriteLine($"Intializing filesystem in partition {options.Partition}");
-#else
-<<<<<<< HEAD
+#if USE_PARTITIONS
+                        Console.WriteLine($"Intializing filesystem in partition {options.Partition}");
+#else
                         Console.WriteLine("Intializing filesystem");
 #endif
                         await MeadowFileManager.InitializeFileSystem(device, options.Partition);
@@ -348,64 +270,31 @@
                     }
                     else if (options.FormatFileSystem)
                     {
-=======
-                    Console.WriteLine("Intializing filesystem");
-#endif
-                    await MeadowFileManager.InitializeFileSystem(MeadowDeviceManager.CurrentDevice, options.Partition);
-                }
-                else if (options.CreateFileSystem) //should this have a partition???
-                {
-                    Console.WriteLine($"Creating file system");
-                    await MeadowFileManager.CreateFileSystem(MeadowDeviceManager.CurrentDevice);
-                }
-                else if (options.FormatFileSystem)
-                {
->>>>>>> bc12868a
-#if USE_PARTITIONS
-                    Console.WriteLine($"Format file system on partition {options.Partition}");
-#else
-<<<<<<< HEAD
+#if USE_PARTITIONS
+                        Console.WriteLine($"Format file system on partition {options.Partition}");
+#else
                         Console.WriteLine("Format file system");
 #endif
                         await MeadowFileManager.FormatFileSystem(device, options.Partition);
                     }
                     else if (options.ListFiles)
                     {
-=======
-                    Console.WriteLine("Format file system");
-#endif
-                    await MeadowFileManager.FormatFileSystem(MeadowDeviceManager.CurrentDevice, options.Partition);
-                }
-                else if (options.ListFiles)
-                {
->>>>>>> bc12868a
-#if USE_PARTITIONS
-                    Console.WriteLine($"Getting list of files on partition {options.Partition}");
-#else
-<<<<<<< HEAD
+#if USE_PARTITIONS
+                        Console.WriteLine($"Getting list of files on partition {options.Partition}");
+#else
                         Console.WriteLine($"Getting list of files");
 #endif
                         await MeadowFileManager.ListFiles(device, options.Partition);
                     }
                     else if (options.ListFilesAndCrcs)
                     {
-=======
-                    Console.WriteLine($"Getting list of files");
-#endif
-                    await MeadowFileManager.ListFiles(MeadowDeviceManager.CurrentDevice, options.Partition);
-                }
-                else if (options.ListFilesAndCrcs)
-                {
->>>>>>> bc12868a
-#if USE_PARTITIONS
-                    Console.WriteLine($"Getting list of files and CRCs on partition {options.Partition}");
-#else
-<<<<<<< HEAD
+#if USE_PARTITIONS
+                        Console.WriteLine($"Getting list of files and CRCs on partition {options.Partition}");
+#else
                         Console.WriteLine("Getting list of files and CRCs");
 #endif
                         await MeadowFileManager.ListFilesAndCrcs(device, options.Partition);
                     }
-                    //Device manager
                     else if (options.SetTraceLevel)
                     {
                         Console.WriteLine($"Setting trace level to {options.TraceLevel}");
@@ -456,67 +345,6 @@
                     {
                         string filename = options.FileName;
                         if (string.IsNullOrEmpty(options.FileName))
-=======
-                    Console.WriteLine("Getting list of files and CRCs");
-#endif
-                    await MeadowFileManager.ListFilesAndCrcs(MeadowDeviceManager.CurrentDevice, options.Partition);
-                }
-                //Device manager
-                else if (options.SetTraceLevel)
-                {
-                    Console.WriteLine($"Setting trace level to {options.TraceLevel}");
-                    await MeadowDeviceManager.SetTraceLevel(MeadowDeviceManager.CurrentDevice, options.TraceLevel);
-                }
-                else if (options.SetDeveloper1)
-                {
-                    Console.WriteLine($"Setting developer level to {options.DeveloperValue}");
-                    await MeadowDeviceManager.SetDeveloper1(MeadowDeviceManager.CurrentDevice, options.DeveloperValue);
-                }
-                else if (options.SetDeveloper2)
-                {
-                    Console.WriteLine($"Setting developer level to {options.DeveloperValue}");
-                    await MeadowDeviceManager.SetDeveloper2(MeadowDeviceManager.CurrentDevice, options.DeveloperValue);
-                }
-                else if (options.SetDeveloper3)
-                {
-                    Console.WriteLine($"Setting developer level to {options.DeveloperValue}");
-                    await MeadowDeviceManager.SetDeveloper3(MeadowDeviceManager.CurrentDevice, options.DeveloperValue);
-                }
-                else if (options.SetDeveloper4)
-                {
-                    Console.WriteLine($"Setting developer level to {options.DeveloperValue}");
-                    await MeadowDeviceManager.SetDeveloper4(MeadowDeviceManager.CurrentDevice, options.DeveloperValue);
-                }
-                else if (options.NshEnable)
-                {
-                    Console.WriteLine($"Enable Nsh");
-                    await MeadowDeviceManager.NshEnable(MeadowDeviceManager.CurrentDevice);
-                }
-                else if (options.MonoDisable)
-                {
-                    await MeadowDeviceManager.MonoDisable(MeadowDeviceManager.CurrentDevice);
-                }
-                else if (options.MonoEnable)
-                {
-                    await MeadowDeviceManager.MonoEnable(MeadowDeviceManager.CurrentDevice);
-                }
-                else if (options.MonoRunState)
-                {
-                    await MeadowDeviceManager.MonoRunState(MeadowDeviceManager.CurrentDevice);
-                }
-                else if (options.MonoFlash)
-                {
-                    await MeadowDeviceManager.MonoFlash(MeadowDeviceManager.CurrentDevice);
-                }
-                else if (options.MonoUpdateRt)
-                {
-                    string filename = options.FileName;
-                    if (string.IsNullOrEmpty(options.FileName))
-                    {
-                        var downloadManager = new DownloadManager();
-                        var downloadedRuntimePath = Path.Combine(downloadManager.FirmwareDownloadsFilePath, downloadManager.RuntimeFilename);
-                        if (File.Exists(downloadedRuntimePath))
->>>>>>> bc12868a
                         {
                             var downloadedRuntimePath = Path.Combine(DownloadManager.FirmwareDownloadsFilePath, DownloadManager.RuntimeFilename);
                             if (File.Exists(downloadedRuntimePath))
@@ -524,11 +352,9 @@
                                 Console.WriteLine("FileName not specified, using latest download.");
                                 filename = downloadedRuntimePath;
                             }
-                        }
-
-<<<<<<< HEAD
-                        await MeadowFileManager.MonoUpdateRt(device,
-                        filename, options.TargetFileName, options.Partition);
+
+                            await MeadowFileManager.MonoUpdateRt(device, filename, options.TargetFileName, options.Partition);
+                        }
                     }
                     else if (options.GetDeviceInfo)
                     {
@@ -616,7 +442,20 @@
                     }
                     else if (options.FlashEsp)
                     {
-                        await MeadowFileManager.FlashEsp(device, DownloadManager.FirmwareDownloadsFilePath);
+                        Console.WriteLine($"Transferring {DownloadManager.NetworkMeadowCommsFilename}");
+                        await MeadowFileManager.WriteFileToEspFlash(device,
+                            Path.Combine(DownloadManager.FirmwareDownloadsFilePath, DownloadManager.NetworkMeadowCommsFilename), mcuDestAddr: "0x10000");
+                        await Task.Delay(1000);
+
+                        Console.WriteLine($"Transferring {DownloadManager.NetworkBootloaderFilename}");
+                        await MeadowFileManager.WriteFileToEspFlash(device,
+                            Path.Combine(DownloadManager.FirmwareDownloadsFilePath, DownloadManager.NetworkBootloaderFilename), mcuDestAddr: "0x1000");
+                        await Task.Delay(1000);
+
+                        Console.WriteLine($"Transferring {DownloadManager.NetworkPartitionTableFilename}");
+                        await MeadowFileManager.WriteFileToEspFlash(device,
+                            Path.Combine(DownloadManager.FirmwareDownloadsFilePath, DownloadManager.NetworkPartitionTableFilename), mcuDestAddr: "0x8000");
+                        await Task.Delay(1000);
                     }
                     else if (options.Esp32ReadMac)
                     {
@@ -630,146 +469,26 @@
                     {
                         await MeadowDeviceManager.DeployApp(device, options.FileName);
                     }
+
                 }
                 catch (IOException ex)
-=======
-                    await MeadowFileManager.MonoUpdateRt(MeadowDeviceManager.CurrentDevice,
-                    filename, options.TargetFileName, options.Partition);
-                }
-                else if (options.GetDeviceInfo)
-                {
-                    await MeadowDeviceManager.GetDeviceInfo(MeadowDeviceManager.CurrentDevice);
-                }
-                else if (options.GetDeviceName)
-                {
-                    await MeadowDeviceManager.GetDeviceName(MeadowDeviceManager.CurrentDevice);
-                }
-                else if (options.ResetMeadow)
-                {
-                    Console.WriteLine("Resetting Meadow");
-                    await MeadowDeviceManager.ResetMeadow(MeadowDeviceManager.CurrentDevice);
-                }
-                else if (options.EnterDfuMode)
-                {
-                    Console.WriteLine("Entering Dfu mode");
-                    await MeadowDeviceManager.EnterDfuMode(MeadowDeviceManager.CurrentDevice);
-                }
-                else if (options.TraceDisable)
-                {
-                    Console.WriteLine("Disabling Meadow trace messages");
-                    await MeadowDeviceManager.TraceDisable(MeadowDeviceManager.CurrentDevice);
-                }
-                else if (options.TraceEnable)
-                {
-                    Console.WriteLine("Enabling Meadow trace messages");
-                    await MeadowDeviceManager.TraceEnable(MeadowDeviceManager.CurrentDevice);
-                }
-                else if (options.Uart1Apps)
-                {
-                    Console.WriteLine("Use Uart1 for .NET Apps");
-                    await MeadowDeviceManager.Uart1Apps(MeadowDeviceManager.CurrentDevice);
-                }
-                else if (options.Uart1Trace)
-                {
-                    Console.WriteLine("Use Uart1 for outputting Meadow trace messages");
-                    await MeadowDeviceManager.Uart1Trace(MeadowDeviceManager.CurrentDevice);
-                }
-                else if (options.RenewFileSys)
-                {
-                    Console.WriteLine("Recreate a new file system on Meadow");
-                    await MeadowDeviceManager.RenewFileSys(MeadowDeviceManager.CurrentDevice);
-                }
-                else if (options.QspiWrite)
-                {
-                    Console.WriteLine($"Executing QSPI Flash Write using {options.DeveloperValue}");
-                    await MeadowDeviceManager.QspiWrite(MeadowDeviceManager.CurrentDevice, options.DeveloperValue);
-                }
-                else if (options.QspiRead)
-                {
-                    Console.WriteLine($"Executing QSPI Flash Read using {options.DeveloperValue}");
-                    await MeadowDeviceManager.QspiRead(MeadowDeviceManager.CurrentDevice, options.DeveloperValue);
-                }
-                else if (options.QspiInit)
-                {
-                    Console.WriteLine($"Executing QSPI Flash Initialization using {options.DeveloperValue}");
-                    await MeadowDeviceManager.QspiInit(MeadowDeviceManager.CurrentDevice, options.DeveloperValue);
-                }
-                else if (options.StartDebugging)
-                {
-                    MeadowDeviceManager.StartDebugging(MeadowDeviceManager.CurrentDevice, options.VSDebugPort);
-                    Console.WriteLine($"Ready for Visual Studio debugging");
-                    options.KeepAlive = true;
-                }
-                else if (options.Esp32WriteFile)
-                {
-                    if (string.IsNullOrEmpty(options.FileName))
-                    {
-                        Console.WriteLine($"option --Esp32WriteFile requires option --File (the local file you wish to write)");
-                    }
-                    else
-                    {
-                        if (string.IsNullOrEmpty(options.TargetFileName))
-                        {
-                            Console.WriteLine($"Writing {options.FileName} to ESP32");
-                        }
-                        else
-                        {
-                            Console.WriteLine($"Writing {options.FileName} as {options.TargetFileName}");
-                        }
-                        await MeadowFileManager.WriteFileToEspFlash(MeadowDeviceManager.CurrentDevice,
-                            options.FileName, options.TargetFileName, options.Partition, options.McuDestAddr);
-                    }
-                }
-                else if (options.FlashEsp)
-                {
-                    var downloadManager = new DownloadManager();
-                    Console.WriteLine($"Transferring {downloadManager.NetworkMeadowCommsFilename}");
-                    await MeadowFileManager.WriteFileToEspFlash(MeadowDeviceManager.CurrentDevice,
-                        Path.Combine(downloadManager.FirmwareDownloadsFilePath, downloadManager.NetworkMeadowCommsFilename), mcuDestAddr: "0x10000");
-                    await Task.Delay(1000);
-
-                    Console.WriteLine($"Transferring {downloadManager.NetworkBootloaderFilename}");
-                    await MeadowFileManager.WriteFileToEspFlash(MeadowDeviceManager.CurrentDevice,
-                        Path.Combine(downloadManager.FirmwareDownloadsFilePath, downloadManager.NetworkBootloaderFilename), mcuDestAddr: "0x1000");
-                    await Task.Delay(1000);
-
-                    Console.WriteLine($"Transferring {downloadManager.NetworkPartitionTableFilename}");
-                    await MeadowFileManager.WriteFileToEspFlash(MeadowDeviceManager.CurrentDevice,
-                        Path.Combine(downloadManager.FirmwareDownloadsFilePath, downloadManager.NetworkPartitionTableFilename), mcuDestAddr: "0x8000");
-                    await Task.Delay(1000);
-                }
-                else if (options.Esp32ReadMac)
-                {
-                    await MeadowDeviceManager.Esp32ReadMac(MeadowDeviceManager.CurrentDevice);
-                }
-                else if (options.Esp32Restart)
-                {
-                    await MeadowDeviceManager.Esp32Restart(MeadowDeviceManager.CurrentDevice);
-                }
-                else if (options.DeployApp && !string.IsNullOrEmpty(options.FileName))
-                {
-                    await MeadowDeviceManager.DeployApp(MeadowDeviceManager.CurrentDevice, options.FileName);
-                }
-
-            }
-            catch (IOException ex)
-            {
-                if (ex.Message.Contains("semaphore"))
->>>>>>> bc12868a
                 {
                     if (ex.Message.Contains("semaphore"))
                     {
-                        Console.WriteLine("Timeout communicating with Meadow");
-                    }
-                    else
-                    {
-                        Console.WriteLine($"Exception communicating with Meadow: {ex.Message}");
-                    }
-                    return CompletionBehavior.RequestFailed | CompletionBehavior.KeepConsoleOpen;
+                        if (ex.Message.Contains("semaphore"))
+                        {
+                            Console.WriteLine("Timeout communicating with Meadow");
+                        }
+                        else
+                        {
+                            Console.WriteLine($"Unexpected error occurred: {ex.Message}");
+                        }
+                        return CompletionBehavior.RequestFailed | CompletionBehavior.KeepConsoleOpen;
+                    }
                 }
                 catch (Exception ex)
                 {
-                    Console.WriteLine($"Exception communicating with Meadow: {ex.Message}");
+                    Console.WriteLine($"Unexpected error occurred: {ex.Message}");
                     return CompletionBehavior.RequestFailed | CompletionBehavior.KeepConsoleOpen;
                 }
 
@@ -779,28 +498,5 @@
                     return CompletionBehavior.Success | CompletionBehavior.ExitConsole;
             }
         }
-
-        //temp code until we get the device manager logic in place 
-<<<<<<< HEAD
-        static bool ConnectToMeadowDevice(string commPort)
-=======
-        static bool ConnectToMeadowDevice (string commPort)
->>>>>>> bc12868a
-        {
-            var device = new MeadowSerialDevice(commPort);
-            try
-            {
-                device.Initialize();
-            }
-            catch (MeadowDeviceException ex)
-            {
-                Console.WriteLine(ex.Message);
-                return false;
-            }
-
-            return true;
-        }
-
-
     }
 }