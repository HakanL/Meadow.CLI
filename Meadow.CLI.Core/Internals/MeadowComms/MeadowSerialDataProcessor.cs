--- conflicted
+++ resolved
@@ -1,458 +1,327 @@
-﻿using System;
-using System.Diagnostics;
-using System.IO.Ports;
-using System.Threading;
-using System.Threading.Tasks;
-using Meadow.CLI.Internals.MeadowComms.RecvClasses;
-using MeadowCLI.DeviceManagement;
-using static MeadowCLI.DeviceManagement.MeadowFileManager;
-
-namespace MeadowCLI.Hcom
-{
-    // For data received due to a CLI request these provide a secondary
-    // type of identification. The primary being the protocol request value
-    public enum MeadowMessageType
-    {
-        AppOutput,
-        DeviceInfo,
-        FileListTitle,
-        FileListMember,
-        FileListCrcMember,
-        Data,
-        MeadowDiag,
-        SerialReconnect,
-        Accepted,
-        Concluded,
-    }
-
-    public class MeadowMessageEventArgs : EventArgs
-    {
-        public string Message { get; private set; }
-        public MeadowMessageType MessageType { get; private set; }
-
-        public MeadowMessageEventArgs (MeadowMessageType messageType, string message = "")
-        {
-            Message = message;
-            MessageType = messageType;
-        }
-    }
-
-    public class MeadowSerialDataProcessor
-    {   
-        //collapse to one and use enum
-        public EventHandler<MeadowMessageEventArgs> OnReceiveData;
-        HostCommBuffer _hostCommBuffer;
-        RecvFactoryManager _recvFactoryManager;
-        readonly SerialPort serialPort;
-
-        // It seems that the .Net SerialPort class is not all it could be.
-        // To acheive reliable operation some SerialPort class methods must
-        // not be used. When receiving, the BaseStream must be used.
-        // http://www.sparxeng.com/blog/software/must-use-net-system-io-ports-serialport
-
-        //-------------------------------------------------------------
-        // Constructor
-        public MeadowSerialDataProcessor(SerialPort serialPort)
-        {
-            this.serialPort = serialPort;
-            _recvFactoryManager = new RecvFactoryManager();
-            _hostCommBuffer = new HostCommBuffer();
-            _hostCommBuffer.Init(MeadowDeviceManager.MaxSizeOfXmitPacket * 4);
-
-            var t = ReadPortAsync();
-        }
-
-        //-------------------------------------------------------------
-        // All received data handled here
-        private async Task ReadPortAsync()
-        {
-            byte[] buffer = new byte[MeadowDeviceManager.MaxSizeOfXmitPacket];
-
-            try
-            {
-                while (true)
-                {
-                    var byteCount = Math.Min(serialPort.BytesToRead, buffer.Length);
-
-                    if (byteCount > 0)
-                    {
-                        var receivedLength = await serialPort.BaseStream.ReadAsync(buffer, 0, byteCount).ConfigureAwait(false);
-                        AddAndProcessData(buffer, receivedLength);
-                    }
-                    await Task.Delay(50).ConfigureAwait(false);
-                }
-            }
-            catch (ThreadAbortException ex)
-            {
-                //ignoring for now until we wire cancelation ...
-                //this blocks the thread abort exception when the console app closes
-            }
-            catch (InvalidOperationException)
-            {
-                // common if the port is reset/closed (e.g. mono enable/disable) - don't spew confusing info
-            }
-            catch (Exception ex)
-            {
-                ConsoleOut($"Exception: {ex} may mean the target connection dropped");
-            }
-        }
-
-        void AddAndProcessData(byte[] buffer, int availableBytes)
-        {
-            HcomBufferReturn result;
-
-            while (true)
-            {
-                // Add these bytes to the circular buffer
-                result = _hostCommBuffer.AddBytes(buffer, 0, availableBytes);
-                if(result == HcomBufferReturn.HCOM_CIR_BUF_ADD_SUCCESS)
-                {
-                    break;
-                }
-                else if(result == HcomBufferReturn.HCOM_CIR_BUF_ADD_WONT_FIT)
-                {
-                    // Wasn't possible to put these bytes in the buffer. We need to
-                    // process a few packets and then retry to add this data
-                    result = PullAndProcessAllPackets();
-                    if (result == HcomBufferReturn.HCOM_CIR_BUF_GET_FOUND_MSG ||
-                        result == HcomBufferReturn.HCOM_CIR_BUF_GET_NONE_FOUND)
-                        continue;   // There should be room now for the failed add
-
-                    if(result == HcomBufferReturn.HCOM_CIR_BUF_GET_BUF_NO_ROOM)
-                    {
-                        // The buffer to receive the message is too small? Probably 
-                        // corrupted data in buffer.
-                        Debug.Assert(false);
-                    }
-                }
-                else if(result == HcomBufferReturn.HCOM_CIR_BUF_ADD_BAD_ARG)
-                {
-                    // Something wrong with implemenation
-                    Debug.Assert(false);
-                }
-                else
-                {
-                    // Undefined return value????
-                    Debug.Assert(false);
-                }
-            }
-
-            result = PullAndProcessAllPackets();
-
-            // Any other response is an error
-            Debug.Assert(result == HcomBufferReturn.HCOM_CIR_BUF_GET_FOUND_MSG ||
-                result == HcomBufferReturn.HCOM_CIR_BUF_GET_NONE_FOUND);
-        }
-
-        HcomBufferReturn PullAndProcessAllPackets()
-        {
-            byte[] packetBuffer = new byte[MeadowDeviceManager.MaxSizeOfXmitPacket];
-            byte[] decodedBuffer = new byte[MeadowDeviceManager.MaxAllowableDataBlock];
-            int packetLength;
-            HcomBufferReturn result;
-
-            while (true)
-            {
-                result = _hostCommBuffer.GetNextPacket(packetBuffer, MeadowDeviceManager.MaxAllowableDataBlock, out packetLength);
-                if (result == HcomBufferReturn.HCOM_CIR_BUF_GET_NONE_FOUND)
-                    break;      // We've emptied buffer of all messages
-
-                if (result == HcomBufferReturn.HCOM_CIR_BUF_GET_BUF_NO_ROOM)
-                {
-                    // The buffer to receive the message is too small! Perhaps 
-                    // corrupted data in buffer.
-                    Debug.Assert(false);
-                }
-
-                // Only other possible outcome is success
-                Debug.Assert(result == HcomBufferReturn.HCOM_CIR_BUF_GET_FOUND_MSG);
-
-                // It's possible that we may find a series of 0x00 values in the buffer.
-                // This is because when the sender is blocked (because this code isn't
-                // running) it will attempt to send a single 0x00 before the full message.
-                // This allows it to test for a connection. When the connection is
-                // unblocked this 0x00 is sent and gets put into the buffer along with
-                // any others that were queued along the usb serial pipe line.
-                if (packetLength == 1)
-                {
-                    //ConsoleOut("Throwing out 0x00 from buffer");
-                    continue;
-                }
-
-                int decodedSize = CobsTools.CobsDecoding(packetBuffer, --packetLength, ref decodedBuffer);
-                if (decodedSize == 0)
-                    continue;
-
-                Debug.Assert(decodedSize <= MeadowDeviceManager.MaxAllowableDataBlock);
-             //   Debug.Assert(decodedSize >= HCOM_PROTOCOL_COMMAND_REQUIRED_HEADER_LENGTH);
-
-                // Process the received packet
-                if (decodedSize > 0)
-                {
-                    bool procResult = ParseAndProcessReceivedPacket(decodedBuffer, decodedSize);
-                    if (procResult)
-                        continue;   // See if there's another packet ready
-                }
-                break;   // processing errors exit
-            }
-            return result;
-        }
-
-        bool ParseAndProcessReceivedPacket(byte[] receivedMsg, int receivedMsgLen)
-        {
-            try
-            {
-                IReceivedMessage processor = _recvFactoryManager.CreateProcessor(receivedMsg, receivedMsgLen);
-                if (processor == null)
-                    return false;
-
-                if (processor.Execute(receivedMsg, receivedMsgLen))
-                {
-                    switch(processor.RequestType)
-                    {
-                        case HcomHostRequestType.HCOM_HOST_REQUEST_UNDEFINED_REQUEST:
-                            ConsoleOut("protocol-Request Undefined"); // TESTING
-                            break;
-
-                            // This set are responses to request issued by this application
-                        case HcomHostRequestType.HCOM_HOST_REQUEST_TEXT_REJECTED:
-                            ConsoleOut("protocol-Request Rejected"); // TESTING
-                            if (!string.IsNullOrEmpty(processor.ToString()))
-                            {
-                                OnReceiveData?.Invoke(this, new MeadowMessageEventArgs(MeadowMessageType.Data, processor.ToString()));
-                            }
-                            break;
-                        case HcomHostRequestType.HCOM_HOST_REQUEST_TEXT_ACCEPTED:
-                            ConsoleOut($"protocol-Request Accepted"); // TESTING
-                            OnReceiveData?.Invoke(this, new MeadowMessageEventArgs(MeadowMessageType.Accepted)); 
-                            break;
-                        case HcomHostRequestType.HCOM_HOST_REQUEST_TEXT_CONCLUDED:
-                            ConsoleOut($"protocol-Request Concluded"); // TESTING
-                            OnReceiveData?.Invoke(this, new MeadowMessageEventArgs(MeadowMessageType.Concluded));
-                            break;
-                        case HcomHostRequestType.HCOM_HOST_REQUEST_TEXT_ERROR:
-                            ConsoleOut("protocol-Request Error"); // TESTING
-                            if (!string.IsNullOrEmpty(processor.ToString()))
-                            {
-                                OnReceiveData?.Invoke(this, new MeadowMessageEventArgs(MeadowMessageType.Data, processor.ToString()));
-                            }
-                            break;
-                        case HcomHostRequestType.HCOM_HOST_REQUEST_TEXT_INFORMATION:
-                            ConsoleOut("protocol-Request Information"); // TESTING
-                            if (!string.IsNullOrEmpty(processor.ToString()))
-                                OnReceiveData?.Invoke(this, new MeadowMessageEventArgs(MeadowMessageType.Data, processor.ToString()));
-                            break;
-                        case HcomHostRequestType.HCOM_HOST_REQUEST_TEXT_LIST_HEADER:
-                            ConsoleOut("protocol-Request File List Header received"); // TESTING
-                            OnReceiveData?.Invoke(this, new MeadowMessageEventArgs(MeadowMessageType.FileListTitle, processor.ToString()));
-                            break;
-                        case HcomHostRequestType.HCOM_HOST_REQUEST_TEXT_LIST_MEMBER:
-                            OnReceiveData?.Invoke(this, new MeadowMessageEventArgs(MeadowMessageType.FileListMember, processor.ToString()));
-                            break;
-                        case HcomHostRequestType.HCOM_HOST_REQUEST_TEXT_CRC_MEMBER:
-                            OnReceiveData?.Invoke(this, new MeadowMessageEventArgs(MeadowMessageType.FileListCrcMember, processor.ToString()));
-                            break;
-                        case HcomHostRequestType.HCOM_HOST_REQUEST_TEXT_MONO_MSG:
-                            OnReceiveData?.Invoke(this, new MeadowMessageEventArgs(MeadowMessageType.AppOutput, processor.ToString()));
-                            break;
-                        case HcomHostRequestType.HCOM_HOST_REQUEST_TEXT_DEVICE_INFO:
-                            OnReceiveData?.Invoke(this, new MeadowMessageEventArgs(MeadowMessageType.DeviceInfo, processor.ToString()));
-                            break;
-                        case HcomHostRequestType.HCOM_HOST_REQUEST_TEXT_MEADOW_DIAG:
-                            if (!string.IsNullOrEmpty(processor.ToString()))
-                            {
-                                OnReceiveData?.Invoke(this, new MeadowMessageEventArgs(MeadowMessageType.MeadowDiag, processor.ToString()));
-                            }
-                            break;
-                        case HcomHostRequestType.HCOM_HOST_REQUEST_TEXT_RECONNECT:
-                            ConsoleOut($"protocol-Host Serial Reconnect"); // TESTING
-                            OnReceiveData?.Invoke(this, new MeadowMessageEventArgs(MeadowMessageType.SerialReconnect, null));
-                            break;
-
-                        // Debug message from Meadow for Visual Studio
-                        case HcomHostRequestType.HCOM_HOST_REQUEST_DEBUGGER_MSG:
-                            ConsoleOut($"protocol-Debugging message from Meadow for Visual Studio"); // TESTING
-                            MeadowDeviceManager.ForwardMonoDataToVisualStudio(processor.MessageData);
-                            break;
-                    }
-                    return true;
-                }
-                else
-                {
-                    return false;
-                }
-            }
-            catch (Exception ex)
-            {
-                ConsoleOut($"Exception: {ex}");
-                return false;
-            }
-        }
-
-        void ConsoleOut(string msg)
-        {
-<<<<<<< HEAD
-#if DEBUG
-            Console.WriteLine(msg);
-#endif
-        }
-
-        /*
-        // Save for testing in case we suspect data corruption of text
-        // The protocol requires the first 12 bytes to be the header. The first 2 are 0x00,
-        // the next 10 are binary. After this the rest are ASCII text or binary.
-        // Test the message and if it fails it's trashed.
-        if(decodedBuffer[0] != 0x00 || decodedBuffer[1] != 0x00)
-        {
-            ConsoleOut("Corrupted message, first 2 bytes not 0x00");
-            continue;
-        }
-
-        int buffOffset;
-        for(buffOffset = MeadowDeviceManager.HCOM_PROTOCOL_COMMAND_REQUIRED_HEADER_LENGTH;
-            buffOffset < decodedSize;
-            buffOffset++)
-        {
-            if(decodedBuffer[buffOffset] < 0x20 || decodedBuffer[buffOffset] > 0x7e)
-            {
-                ConsoleOut($"Corrupted message, non-ascii at offset:{buffOffset} value:{decodedBuffer[buffOffset]}");
-                break;
-            }
-        }
-
-        // Throw away if we found non ASCII where only text should be
-        if (buffOffset < decodedSize)
-            continue;
-        */
-    }
-=======
-            Message = message;
-            MessageType = messageType;
-        }
-    }
-
-    public class MeadowSerialDataProcessor
-    {   //collapse to one and use enum
-        public EventHandler<MeadowMessageEventArgs> OnReceiveData;
-
-        readonly SerialPort serialPort;
-        const int MAX_RECEIVED_BYTES = 2048;
-        
-        const string FILE_LIST_PREFIX = "FileList: "; 
-        const string MONO_MSG_PREFIX =  "MonoMsg: ";
-        const string DEVICE_INFO_PREFIX = "DevInfo: ";
-
-        // It seems that the .Net SerialPort class is not all it could be.
-        // To acheive reliable operation some SerialPort class methods must
-        // not be used. When receiving, the BaseStream must be used.
-        // http://www.sparxeng.com/blog/software/must-use-net-system-io-ports-serialport
-
-        //-------------------------------------------------------------
-        // Constructor
-        public MeadowSerialDataProcessor(SerialPort serialPort)
-        {
-            this.serialPort = serialPort;
-
-            ReadPortAsync(); 
-        }
-
-        //-------------------------------------------------------------
-        // All received data handled here
-        private async Task ReadPortAsync()
-        {
-            int offset = 0;
-            byte[] buffer = new byte[MAX_RECEIVED_BYTES];
-
-            try
-            {
-                while (true)
-                {
-                    var byteCount = Math.Min(serialPort.BytesToRead, buffer.Length);
-
-                    if (byteCount > 0)
-                    {
-                        var receivedLength = await serialPort.BaseStream.ReadAsync(buffer, offset, byteCount).ConfigureAwait(false);
-                        offset = AddAndProcessData(buffer, receivedLength + offset);
-                        Debug.Assert(offset > -1);
-                    }
-                    await Task.Delay(50).ConfigureAwait(false);
-                }
-            }
-            catch (ThreadAbortException ex)
-            {
-                //ignoring for now until we wire cancelation ...
-                //this blocks the thread abort exception when the console app closes
-            }
-            catch (InvalidOperationException)
-            {
-                // common if the port is reset (e.g. mono enable/disable) - don't spew confusing info
-            }
-            catch (Exception ex)
-            {
-                 Console.WriteLine($"Exception: {ex} may mean the target connection dropped");
-            }
-        }
-
-        int AddAndProcessData(byte[] buffer, int availableBytes)
-        {
-            // Because of the way characters are received we must buffer until the terminating cr/lf
-            // is detected. This implememtation is a quick and dirty way.
-            var foundData  = new byte [MAX_RECEIVED_BYTES];
-            int bytesUsed = 0;
-            int recvOffset = 0;
-            int foundOffset;
-
-            do
-            {
-                Array.Clear(foundData, 0, MAX_RECEIVED_BYTES);      // FOR DEBUGGING
-
-                for (foundOffset = 0; recvOffset < availableBytes;
-                    recvOffset++, foundOffset++)
-                {
-                    if (buffer[recvOffset] == '\r' && buffer[recvOffset + 1] == '\n')
-                    {
-                        foundData[foundOffset] = buffer[recvOffset];
-                        foundData[foundOffset + 1] = buffer[recvOffset + 1];
-                        recvOffset += 2;
-                        break;
-                    }
-
-                    foundData[foundOffset] = buffer[recvOffset];
-                }
-
-                if (foundData[foundOffset + 1] == '\n')
-                {
-                    var meadowMessage = Encoding.UTF8.GetString(foundData, 0, foundOffset + 2);
-                    bytesUsed += foundOffset + 2;
-
-                    if (meadowMessage.StartsWith(FILE_LIST_PREFIX))
-                    {
-                        // This is a comma separated list
-                        string message = meadowMessage.Substring(FILE_LIST_PREFIX.Length);
-
-                        OnReceiveData?.Invoke(this, new MeadowMessageEventArgs(MeadowMessageType.FileList, message));
-                    }
-                    else if (meadowMessage.StartsWith(MONO_MSG_PREFIX))
-                    {
-                        string message = meadowMessage.Substring(MONO_MSG_PREFIX.Length);
-
-                        OnReceiveData?.Invoke(this, new MeadowMessageEventArgs(MeadowMessageType.AppOutput, message));
-                    }
-                    else if (meadowMessage.StartsWith(DEVICE_INFO_PREFIX))
-                    {
-                        string message = meadowMessage.Substring(DEVICE_INFO_PREFIX.Length);
-                        OnReceiveData?.Invoke(this, new MeadowMessageEventArgs(MeadowMessageType.DeviceInfo, message));
-                    }
-                    else
-                    {
-                        OnReceiveData?.Invoke(this, new MeadowMessageEventArgs(MeadowMessageType.Data, meadowMessage));
-                    }
-                }
-
-            } while (foundData[foundOffset + 1] == '\n');
-
-            return availableBytes - bytesUsed;        // No full message remains
-        }
-    }
->>>>>>> dc961f50
+﻿using System;
+using System.Diagnostics;
+using System.IO.Ports;
+using System.Threading;
+using System.Threading.Tasks;
+using Meadow.CLI.Internals.MeadowComms.RecvClasses;
+using MeadowCLI.DeviceManagement;
+using static MeadowCLI.DeviceManagement.MeadowFileManager;
+
+namespace MeadowCLI.Hcom
+{
+    // For data received due to a CLI request these provide a secondary
+    // type of identification. The primary being the protocol request value
+    public enum MeadowMessageType
+    {
+        AppOutput,
+        DeviceInfo,
+        FileListTitle,
+        FileListMember,
+        FileListCrcMember,
+        Data,
+        MeadowDiag,
+        SerialReconnect,
+        Accepted,
+        Concluded,
+    }
+
+    public class MeadowMessageEventArgs : EventArgs
+    {
+        public string Message { get; private set; }
+        public MeadowMessageType MessageType { get; private set; }
+
+        public MeadowMessageEventArgs (MeadowMessageType messageType, string message = "")
+        {
+            Message = message;
+            MessageType = messageType;
+        }
+    }
+
+    public class MeadowSerialDataProcessor
+    {   
+        //collapse to one and use enum
+        public EventHandler<MeadowMessageEventArgs> OnReceiveData;
+        HostCommBuffer _hostCommBuffer;
+        RecvFactoryManager _recvFactoryManager;
+        readonly SerialPort serialPort;
+
+        // It seems that the .Net SerialPort class is not all it could be.
+        // To acheive reliable operation some SerialPort class methods must
+        // not be used. When receiving, the BaseStream must be used.
+        // http://www.sparxeng.com/blog/software/must-use-net-system-io-ports-serialport
+
+        //-------------------------------------------------------------
+        // Constructor
+        public MeadowSerialDataProcessor(SerialPort serialPort)
+        {
+            this.serialPort = serialPort;
+            _recvFactoryManager = new RecvFactoryManager();
+            _hostCommBuffer = new HostCommBuffer();
+            _hostCommBuffer.Init(MeadowDeviceManager.MaxSizeOfXmitPacket * 4);
+
+            var t = ReadPortAsync();
+        }
+
+        //-------------------------------------------------------------
+        // All received data handled here
+        private async Task ReadPortAsync()
+        {
+            byte[] buffer = new byte[MeadowDeviceManager.MaxSizeOfXmitPacket];
+
+            try
+            {
+                while (true)
+                {
+                    var byteCount = Math.Min(serialPort.BytesToRead, buffer.Length);
+
+                    if (byteCount > 0)
+                    {
+                        var receivedLength = await serialPort.BaseStream.ReadAsync(buffer, 0, byteCount).ConfigureAwait(false);
+                        AddAndProcessData(buffer, receivedLength);
+                    }
+                    await Task.Delay(50).ConfigureAwait(false);
+                }
+            }
+            catch (ThreadAbortException ex)
+            {
+                //ignoring for now until we wire cancelation ...
+                //this blocks the thread abort exception when the console app closes
+            }
+            catch (InvalidOperationException)
+            {
+                // common if the port is reset/closed (e.g. mono enable/disable) - don't spew confusing info
+            }
+            catch (Exception ex)
+            {
+                ConsoleOut($"Exception: {ex} may mean the target connection dropped");
+            }
+        }
+
+        void AddAndProcessData(byte[] buffer, int availableBytes)
+        {
+            HcomBufferReturn result;
+
+            while (true)
+            {
+                // Add these bytes to the circular buffer
+                result = _hostCommBuffer.AddBytes(buffer, 0, availableBytes);
+                if(result == HcomBufferReturn.HCOM_CIR_BUF_ADD_SUCCESS)
+                {
+                    break;
+                }
+                else if(result == HcomBufferReturn.HCOM_CIR_BUF_ADD_WONT_FIT)
+                {
+                    // Wasn't possible to put these bytes in the buffer. We need to
+                    // process a few packets and then retry to add this data
+                    result = PullAndProcessAllPackets();
+                    if (result == HcomBufferReturn.HCOM_CIR_BUF_GET_FOUND_MSG ||
+                        result == HcomBufferReturn.HCOM_CIR_BUF_GET_NONE_FOUND)
+                        continue;   // There should be room now for the failed add
+
+                    if(result == HcomBufferReturn.HCOM_CIR_BUF_GET_BUF_NO_ROOM)
+                    {
+                        // The buffer to receive the message is too small? Probably 
+                        // corrupted data in buffer.
+                        Debug.Assert(false);
+                    }
+                }
+                else if(result == HcomBufferReturn.HCOM_CIR_BUF_ADD_BAD_ARG)
+                {
+                    // Something wrong with implemenation
+                    Debug.Assert(false);
+                }
+                else
+                {
+                    // Undefined return value????
+                    Debug.Assert(false);
+                }
+            }
+
+            result = PullAndProcessAllPackets();
+
+            // Any other response is an error
+            Debug.Assert(result == HcomBufferReturn.HCOM_CIR_BUF_GET_FOUND_MSG ||
+                result == HcomBufferReturn.HCOM_CIR_BUF_GET_NONE_FOUND);
+        }
+
+        HcomBufferReturn PullAndProcessAllPackets()
+        {
+            byte[] packetBuffer = new byte[MeadowDeviceManager.MaxSizeOfXmitPacket];
+            byte[] decodedBuffer = new byte[MeadowDeviceManager.MaxAllowableDataBlock];
+            int packetLength;
+            HcomBufferReturn result;
+
+            while (true)
+            {
+                result = _hostCommBuffer.GetNextPacket(packetBuffer, MeadowDeviceManager.MaxAllowableDataBlock, out packetLength);
+                if (result == HcomBufferReturn.HCOM_CIR_BUF_GET_NONE_FOUND)
+                    break;      // We've emptied buffer of all messages
+
+                if (result == HcomBufferReturn.HCOM_CIR_BUF_GET_BUF_NO_ROOM)
+                {
+                    // The buffer to receive the message is too small! Perhaps 
+                    // corrupted data in buffer.
+                    Debug.Assert(false);
+                }
+
+                // Only other possible outcome is success
+                Debug.Assert(result == HcomBufferReturn.HCOM_CIR_BUF_GET_FOUND_MSG);
+
+                // It's possible that we may find a series of 0x00 values in the buffer.
+                // This is because when the sender is blocked (because this code isn't
+                // running) it will attempt to send a single 0x00 before the full message.
+                // This allows it to test for a connection. When the connection is
+                // unblocked this 0x00 is sent and gets put into the buffer along with
+                // any others that were queued along the usb serial pipe line.
+                if (packetLength == 1)
+                {
+                    //ConsoleOut("Throwing out 0x00 from buffer");
+                    continue;
+                }
+
+                int decodedSize = CobsTools.CobsDecoding(packetBuffer, --packetLength, ref decodedBuffer);
+                if (decodedSize == 0)
+                    continue;
+
+                Debug.Assert(decodedSize <= MeadowDeviceManager.MaxAllowableDataBlock);
+             //   Debug.Assert(decodedSize >= HCOM_PROTOCOL_COMMAND_REQUIRED_HEADER_LENGTH);
+
+                // Process the received packet
+                if (decodedSize > 0)
+                {
+                    bool procResult = ParseAndProcessReceivedPacket(decodedBuffer, decodedSize);
+                    if (procResult)
+                        continue;   // See if there's another packet ready
+                }
+                break;   // processing errors exit
+            }
+            return result;
+        }
+
+        bool ParseAndProcessReceivedPacket(byte[] receivedMsg, int receivedMsgLen)
+        {
+            try
+            {
+                IReceivedMessage processor = _recvFactoryManager.CreateProcessor(receivedMsg, receivedMsgLen);
+                if (processor == null)
+                    return false;
+
+                if (processor.Execute(receivedMsg, receivedMsgLen))
+                {
+                    switch(processor.RequestType)
+                    {
+                        case HcomHostRequestType.HCOM_HOST_REQUEST_UNDEFINED_REQUEST:
+                            ConsoleOut("protocol-Request Undefined"); // TESTING
+                            break;
+
+                            // This set are responses to request issued by this application
+                        case HcomHostRequestType.HCOM_HOST_REQUEST_TEXT_REJECTED:
+                            ConsoleOut("protocol-Request Rejected"); // TESTING
+                            if (!string.IsNullOrEmpty(processor.ToString()))
+                            {
+                                OnReceiveData?.Invoke(this, new MeadowMessageEventArgs(MeadowMessageType.Data, processor.ToString()));
+                            }
+                            break;
+                        case HcomHostRequestType.HCOM_HOST_REQUEST_TEXT_ACCEPTED:
+                            ConsoleOut($"protocol-Request Accepted"); // TESTING
+                            OnReceiveData?.Invoke(this, new MeadowMessageEventArgs(MeadowMessageType.Accepted)); 
+                            break;
+                        case HcomHostRequestType.HCOM_HOST_REQUEST_TEXT_CONCLUDED:
+                            ConsoleOut($"protocol-Request Concluded"); // TESTING
+                            OnReceiveData?.Invoke(this, new MeadowMessageEventArgs(MeadowMessageType.Concluded));
+                            break;
+                        case HcomHostRequestType.HCOM_HOST_REQUEST_TEXT_ERROR:
+                            ConsoleOut("protocol-Request Error"); // TESTING
+                            if (!string.IsNullOrEmpty(processor.ToString()))
+                            {
+                                OnReceiveData?.Invoke(this, new MeadowMessageEventArgs(MeadowMessageType.Data, processor.ToString()));
+                            }
+                            break;
+                        case HcomHostRequestType.HCOM_HOST_REQUEST_TEXT_INFORMATION:
+                            ConsoleOut("protocol-Request Information"); // TESTING
+                            if (!string.IsNullOrEmpty(processor.ToString()))
+                                OnReceiveData?.Invoke(this, new MeadowMessageEventArgs(MeadowMessageType.Data, processor.ToString()));
+                            break;
+                        case HcomHostRequestType.HCOM_HOST_REQUEST_TEXT_LIST_HEADER:
+                            ConsoleOut("protocol-Request File List Header received"); // TESTING
+                            OnReceiveData?.Invoke(this, new MeadowMessageEventArgs(MeadowMessageType.FileListTitle, processor.ToString()));
+                            break;
+                        case HcomHostRequestType.HCOM_HOST_REQUEST_TEXT_LIST_MEMBER:
+                            OnReceiveData?.Invoke(this, new MeadowMessageEventArgs(MeadowMessageType.FileListMember, processor.ToString()));
+                            break;
+                        case HcomHostRequestType.HCOM_HOST_REQUEST_TEXT_CRC_MEMBER:
+                            OnReceiveData?.Invoke(this, new MeadowMessageEventArgs(MeadowMessageType.FileListCrcMember, processor.ToString()));
+                            break;
+                        case HcomHostRequestType.HCOM_HOST_REQUEST_TEXT_MONO_MSG:
+                            OnReceiveData?.Invoke(this, new MeadowMessageEventArgs(MeadowMessageType.AppOutput, processor.ToString()));
+                            break;
+                        case HcomHostRequestType.HCOM_HOST_REQUEST_TEXT_DEVICE_INFO:
+                            OnReceiveData?.Invoke(this, new MeadowMessageEventArgs(MeadowMessageType.DeviceInfo, processor.ToString()));
+                            break;
+                        case HcomHostRequestType.HCOM_HOST_REQUEST_TEXT_MEADOW_DIAG:
+                            if (!string.IsNullOrEmpty(processor.ToString()))
+                            {
+                                OnReceiveData?.Invoke(this, new MeadowMessageEventArgs(MeadowMessageType.MeadowDiag, processor.ToString()));
+                            }
+                            break;
+                        case HcomHostRequestType.HCOM_HOST_REQUEST_TEXT_RECONNECT:
+                            ConsoleOut($"protocol-Host Serial Reconnect"); // TESTING
+                            OnReceiveData?.Invoke(this, new MeadowMessageEventArgs(MeadowMessageType.SerialReconnect, null));
+                            break;
+
+                        // Debug message from Meadow for Visual Studio
+                        case HcomHostRequestType.HCOM_HOST_REQUEST_DEBUGGER_MSG:
+                            ConsoleOut($"protocol-Debugging message from Meadow for Visual Studio"); // TESTING
+                            MeadowDeviceManager.ForwardMonoDataToVisualStudio(processor.MessageData);
+                            break;
+                    }
+                    return true;
+                }
+                else
+                {
+                    return false;
+                }
+            }
+            catch (Exception ex)
+            {
+                ConsoleOut($"Exception: {ex}");
+                return false;
+            }
+        }
+
+        void ConsoleOut(string msg)
+        {
+#if DEBUG
+            Console.WriteLine(msg);
+#endif
+        }
+
+        /*
+        // Save for testing in case we suspect data corruption of text
+        // The protocol requires the first 12 bytes to be the header. The first 2 are 0x00,
+        // the next 10 are binary. After this the rest are ASCII text or binary.
+        // Test the message and if it fails it's trashed.
+        if(decodedBuffer[0] != 0x00 || decodedBuffer[1] != 0x00)
+        {
+            ConsoleOut("Corrupted message, first 2 bytes not 0x00");
+            continue;
+        }
+
+        int buffOffset;
+        for(buffOffset = MeadowDeviceManager.HCOM_PROTOCOL_COMMAND_REQUIRED_HEADER_LENGTH;
+            buffOffset < decodedSize;
+            buffOffset++)
+        {
+            if(decodedBuffer[buffOffset] < 0x20 || decodedBuffer[buffOffset] > 0x7e)
+            {
+                ConsoleOut($"Corrupted message, non-ascii at offset:{buffOffset} value:{decodedBuffer[buffOffset]}");
+                break;
+            }
+        }
+
+        // Throw away if we found non ASCII where only text should be
+        if (buffOffset < decodedSize)
+            continue;
+        */
+    }
 }