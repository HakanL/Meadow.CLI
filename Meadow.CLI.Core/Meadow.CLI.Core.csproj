--- conflicted
+++ resolved
@@ -1,125 +1,40 @@
-<<<<<<< HEAD
-﻿<?xml version="1.0" encoding="utf-8"?>
-<Project DefaultTargets="Build" ToolsVersion="4.0" xmlns="http://schemas.microsoft.com/developer/msbuild/2003">
-  <PropertyGroup>
-    <Configuration Condition=" '$(Configuration)' == '' ">Debug</Configuration>
-    <Platform Condition=" '$(Platform)' == '' ">AnyCPU</Platform>
-    <ProjectGuid>{00F05278-9F3F-40B0-B377-64E26B028888}</ProjectGuid>
-    <OutputType>Library</OutputType>
-    <RootNamespace>Meadow.CLI</RootNamespace>
-    <AssemblyName>Meadow.CLI.Core</AssemblyName>
-    <TargetFrameworkVersion>v4.7.1</TargetFrameworkVersion>
-  </PropertyGroup>
-  <PropertyGroup Condition=" '$(Configuration)|$(Platform)' == 'Debug|AnyCPU' ">
-    <DebugSymbols>true</DebugSymbols>
-    <DebugType>full</DebugType>
-    <Optimize>false</Optimize>
-    <OutputPath>bin\Debug</OutputPath>
-    <DefineConstants>DEBUG;</DefineConstants>
-    <ErrorReport>prompt</ErrorReport>
-    <WarningLevel>4</WarningLevel>
-    <ConsolePause>false</ConsolePause>
-  </PropertyGroup>
-  <PropertyGroup Condition=" '$(Configuration)|$(Platform)' == 'Release|AnyCPU' ">
-    <Optimize>true</Optimize>
-    <OutputPath>bin\Release</OutputPath>
-    <ErrorReport>prompt</ErrorReport>
-    <WarningLevel>4</WarningLevel>
-    <ConsolePause>false</ConsolePause>
-  </PropertyGroup>
-  <PropertyGroup>
-    <SignAssembly>true</SignAssembly>
-  </PropertyGroup>
-  <PropertyGroup>
-    <AssemblyOriginatorKeyFile>MeadowCLIKey.snk</AssemblyOriginatorKeyFile>
-  </PropertyGroup>
-  <ItemGroup>
-    <Reference Include="System" />
-    <Reference Include="LibUsbDotNet.LibUsbDotNet">
-      <HintPath>$(SolutionDir)\packages\LibUsbDotNet.2.2.29\lib\net45\LibUsbDotNet.LibUsbDotNet.dll</HintPath>
-    </Reference>
-    <Reference Include="Microsoft.CSharp" />
-    <Reference Include="System.Windows.Forms" />
-  </ItemGroup>
-  <ItemGroup>
-    <Compile Include="DeviceManagement\MeadowDeviceInfo.cs" />
-    <Compile Include="DeviceManagement\MeadowSerialDevice.cs" />
-    <Compile Include="Internals\MeadowComms\RecvClasses\DebuggingServer.cs" />
-    <Compile Include="Internals\MeadowComms\RecvClasses\RecvFactory.cs" />
-    <Compile Include="Internals\MeadowComms\RecvClasses\RecvHeader.cs" />
-    <Compile Include="Internals\MeadowComms\RecvClasses\RecvSimpleBinary.cs" />
-    <Compile Include="Internals\MeadowComms\RecvClasses\RecvSimpleMsg.cs" />
-    <Compile Include="Internals\MeadowComms\RecvClasses\RecvSimpleText.cs" />
-    <Compile Include="Properties\AssemblyInfo.cs" />
-    <Compile Include="DeviceManagement\DeploymentManager.cs" />
-    <Compile Include="DeviceManagement\MeadowDeviceManager.cs" />
-    <Compile Include="DeviceManagement\MeadowDevice.cs" />
-    <Compile Include="DeviceManagement\MeadowFileManager.cs" />
-    <Compile Include="Internals\MeadowComms\HostComBuffer.cs" />
-    <Compile Include="Internals\MeadowComms\MeadowSerialDataProcessor.cs" />
-    <Compile Include="Internals\MeadowComms\SendTargetData.cs" />
-    <Compile Include="Internals\Tools\CobsTools.cs" />
-    <Compile Include="Internals\Tools\CrcTools.cs" />
-    <Compile Include="DeviceManagement\MeadowUsbDevice.cs" />
-    <Compile Include="DeviceManagement\UsbDeviceManager.cs" />
-    <Compile Include="Internals\Dfu\DfuContext.cs" />
-    <Compile Include="Internals\Dfu\DfuSharp.cs" />
-    <Compile Include="Internals\Dfu\DfuUpload.cs" />
-    <Compile Include="Internals\Dfu\NativeMethods.cs" />
-  </ItemGroup>
-  <ItemGroup />
-  <ItemGroup>
-    <None Include="MeadowCLIKey.snk" />
-    <None Include="packages.config" />
-  </ItemGroup>
-  <ItemGroup>
-    <Content Include="libusb-1.0.dll">
-      <CopyToOutputDirectory>PreserveNewest</CopyToOutputDirectory>
-    </Content>
-    <Content Include="libusb-1.0.dylib">
-      <CopyToOutputDirectory>PreserveNewest</CopyToOutputDirectory>
-    </Content>
-  </ItemGroup>
-  <Import Project="$(MSBuildBinPath)\Microsoft.CSharp.targets" />
-=======
-﻿<Project Sdk="Microsoft.NET.Sdk">
-
-  <PropertyGroup>
-    <TargetFramework>net472</TargetFramework>
-    <RootNamespace>Meadow.CLI</RootNamespace>
-    <GeneratePackageOnBuild>true</GeneratePackageOnBuild>
-    <Version>0.4.3</Version>
-    <PackageId>WildernessLabs.Meadow.CLI.Core</PackageId>
-    <Authors>Peter Moody, Adrian Stevens, Bryan Costanich, Brian Kim</Authors>
-    <Description>Meadow Command-Line-Interface Core library.</Description>
-    <Product>Meadow CLI</Product>
-    <Company>Wilderness Labs, Inc</Company>
-    <PackageProjectUrl>https://github.com/WildernessLabs/Meadow.CLI</PackageProjectUrl>
-    <PackageIconUrl>https://github.com/WildernessLabs/Meadow.Foundation/blob/master/Source/icon.png?raw=true</PackageIconUrl>
-    <RepositoryUrl>https://github.com/WildernessLabs/Meadow.</RepositoryUrl>
-    <Copyright>(C) 2019, Wilderness Labs</Copyright>
-    <PackageTags>meadow, cli</PackageTags>
-    <SignAssembly>true</SignAssembly>
-    <AssemblyOriginatorKeyFile>MeadowCLIKey.snk</AssemblyOriginatorKeyFile>
-  </PropertyGroup>
-
-  <ItemGroup>
-    <None Remove="libusb-1.0.dll" />
-    <None Remove="libusb-1.0.dylib" />
-  </ItemGroup>
-
-  <ItemGroup>
-    <PackageReference Include="LibUsbDotNet" Version="2.2.29" />
-  </ItemGroup>
-
-  <ItemGroup>
-    <Content Include="libusb-1.0.dll">
-      <CopyToOutputDirectory>PreserveNewest</CopyToOutputDirectory>
-    </Content>
-    <Content Include="libusb-1.0.dylib">
-      <CopyToOutputDirectory>PreserveNewest</CopyToOutputDirectory>
-    </Content>
-  </ItemGroup>
-
->>>>>>> dc961f50
+﻿<Project Sdk="Microsoft.NET.Sdk">
+
+  <PropertyGroup>
+    <TargetFramework>net472</TargetFramework>
+    <RootNamespace>Meadow.CLI</RootNamespace>
+    <GeneratePackageOnBuild>true</GeneratePackageOnBuild>
+    <Version>0.4.3</Version>
+    <PackageId>WildernessLabs.Meadow.CLI.Core</PackageId>
+    <Authors>Peter Moody, Adrian Stevens, Bryan Costanich, Brian Kim</Authors>
+    <Description>Meadow Command-Line-Interface Core library.</Description>
+    <Product>Meadow CLI</Product>
+    <Company>Wilderness Labs, Inc</Company>
+    <PackageProjectUrl>https://github.com/WildernessLabs/Meadow.CLI</PackageProjectUrl>
+    <PackageIconUrl>https://github.com/WildernessLabs/Meadow.Foundation/blob/master/Source/icon.png?raw=true</PackageIconUrl>
+    <RepositoryUrl>https://github.com/WildernessLabs/Meadow.</RepositoryUrl>
+    <Copyright>(C) 2019, Wilderness Labs</Copyright>
+    <PackageTags>meadow, cli</PackageTags>
+    <SignAssembly>true</SignAssembly>
+    <AssemblyOriginatorKeyFile>MeadowCLIKey.snk</AssemblyOriginatorKeyFile>
+  </PropertyGroup>
+
+  <ItemGroup>
+    <None Remove="libusb-1.0.dll" />
+    <None Remove="libusb-1.0.dylib" />
+  </ItemGroup>
+
+  <ItemGroup>
+    <PackageReference Include="LibUsbDotNet" Version="2.2.29" />
+  </ItemGroup>
+
+  <ItemGroup>
+    <Content Include="libusb-1.0.dll">
+      <CopyToOutputDirectory>PreserveNewest</CopyToOutputDirectory>
+    </Content>
+    <Content Include="libusb-1.0.dylib">
+      <CopyToOutputDirectory>PreserveNewest</CopyToOutputDirectory>
+    </Content>
+  </ItemGroup>
+
 </Project>